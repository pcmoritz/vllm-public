#pragma once

#include <torch/extension.h>

void paged_attention_v1(
  torch::Tensor& out,
  torch::Tensor& query,
  torch::Tensor& key_cache,
  torch::Tensor& value_cache,
  int num_kv_heads,
  float scale,
  torch::Tensor& block_tables,
  torch::Tensor& context_lens,
  int block_size,
  int max_context_len,
  const c10::optional<torch::Tensor>& alibi_slopes,
  const std::string& kv_cache_dtype,
  float kv_scale);

void paged_attention_v2(
  torch::Tensor& out,
  torch::Tensor& exp_sums,
  torch::Tensor& max_logits,
  torch::Tensor& tmp_out,
  torch::Tensor& query,
  torch::Tensor& key_cache,
  torch::Tensor& value_cache,
  int num_kv_heads,
  float scale,
  torch::Tensor& block_tables,
  torch::Tensor& context_lens,
  int block_size,
  int max_context_len,
  const c10::optional<torch::Tensor>& alibi_slopes,
  const std::string& kv_cache_dtype,
  float kv_scale);

void rms_norm(
  torch::Tensor& out,
  torch::Tensor& input,
  torch::Tensor& weight,
  float epsilon);

void fused_add_rms_norm(
  torch::Tensor& input,
  torch::Tensor& residual,
  torch::Tensor& weight,
  float epsilon);

void rotary_embedding(
  torch::Tensor& positions,
  torch::Tensor& query,
  torch::Tensor& key,
  int head_size,
  torch::Tensor& cos_sin_cache,
  bool is_neox);

void batched_rotary_embedding(
  torch::Tensor& positions,
  torch::Tensor& query,
  torch::Tensor& key,
  int head_size,
  torch::Tensor& cos_sin_cache,
  bool is_neox,
  int rot_dim,
  torch::Tensor& cos_sin_cache_offsets);

void silu_and_mul(
  torch::Tensor& out,
  torch::Tensor& input);

void gelu_and_mul(
  torch::Tensor& out,
  torch::Tensor& input);

void gelu_tanh_and_mul(
  torch::Tensor& out,
  torch::Tensor& input);

void gelu_new(
  torch::Tensor& out,
  torch::Tensor& input);

void gelu_fast(
  torch::Tensor& out,
  torch::Tensor& input);

#ifndef USE_ROCM
torch::Tensor aqlm_gemm(
  const torch::Tensor& input,
  const torch::Tensor& codes,
  const torch::Tensor& codebooks,
  const torch::Tensor& scales,
  const torch::Tensor& codebook_partition_sizes,
  const std::optional<torch::Tensor>& bias
);

torch::Tensor aqlm_dequant(
  const torch::Tensor& codes,
  const torch::Tensor& codebooks,
  const torch::Tensor& codebook_partition_sizes
);

torch::Tensor awq_gemm(
  torch::Tensor _in_feats,
  torch::Tensor _kernel,
  torch::Tensor _scaling_factors,
  torch::Tensor _zeros,
  int split_k_iters);

torch::Tensor awq_dequantize(
    torch::Tensor _kernel,
    torch::Tensor _scaling_factors,
    torch::Tensor _zeros,
    int split_k_iters,
    int thx,
    int thy);

torch::Tensor marlin_gemm(
    torch::Tensor& a, 
    torch::Tensor& b_q_weight,
    torch::Tensor& b_scales, 
    torch::Tensor& workspace,
    int64_t size_m, 
    int64_t size_n, 
    int64_t size_k);
#endif

void squeezellm_gemm(
  torch::Tensor vec,
  torch::Tensor mat,
  torch::Tensor mul,
  torch::Tensor lookup_table);

torch::Tensor gptq_gemm(
  torch::Tensor a,
  torch::Tensor b_q_weight,
  torch::Tensor b_gptq_qzeros,
  torch::Tensor b_gptq_scales,
  torch::Tensor b_g_idx,
  bool use_exllama,
  int bit);

void gptq_shuffle(
  torch::Tensor q_weight,
  torch::Tensor q_perm,
  int bit);

void scaled_fp8_quant(
  torch::Tensor& out,
  torch::Tensor& input,
  torch::Tensor& scale);

<<<<<<< HEAD
void fp8_silu_and_mul_kernel(
  torch::Tensor& out,
  torch::Tensor& input,
  torch::Tensor& scale,
  torch::Tensor& block_size_m);

=======
>>>>>>> 468d761b
void moe_align_block_size(
  torch::Tensor topk_ids,
  int num_experts,
  int block_size,
  torch::Tensor sorted_token_ids,
  torch::Tensor experts_ids,
  torch::Tensor num_tokens_post_pad);

#ifndef USE_ROCM
using fptr_t = uint64_t;
fptr_t init_custom_ar(torch::Tensor &meta, torch::Tensor &rank_data,
                    const std::vector<std::string> &handles,
                    const std::vector<int64_t> &offsets, int rank,
                    bool full_nvlink);
bool should_custom_ar(torch::Tensor &inp, int max_size, int world_size,
                      bool full_nvlink);
void all_reduce_reg(fptr_t _fa, torch::Tensor &inp, torch::Tensor &out);
void all_reduce_unreg(fptr_t _fa, torch::Tensor &inp, torch::Tensor &reg_buffer,
                      torch::Tensor &out);
void dispose(fptr_t _fa);
int meta_size();
void register_buffer(fptr_t _fa, torch::Tensor &t,
                     const std::vector<std::string> &handles,
                     const std::vector<int64_t> &offsets);
std::pair<std::vector<uint8_t>, std::vector<int64_t>> get_graph_buffer_ipc_meta(fptr_t _fa);
void register_graph_buffers(fptr_t _fa, const std::vector<std::string> &handles,
                            const std::vector<std::vector<int64_t>> &offsets);
#endif<|MERGE_RESOLUTION|>--- conflicted
+++ resolved
@@ -151,15 +151,12 @@
   torch::Tensor& input,
   torch::Tensor& scale);
 
-<<<<<<< HEAD
 void fp8_silu_and_mul_kernel(
   torch::Tensor& out,
   torch::Tensor& input,
   torch::Tensor& scale,
   torch::Tensor& block_size_m);
 
-=======
->>>>>>> 468d761b
 void moe_align_block_size(
   torch::Tensor topk_ids,
   int num_experts,
