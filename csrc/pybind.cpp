#include "cache.h"
#include "cuda_utils.h"
#include "ops.h"
#include <torch/extension.h>

PYBIND11_MODULE(TORCH_EXTENSION_NAME, m) {
  // vLLM custom ops
  pybind11::module ops = m.def_submodule("ops", "vLLM custom operators");

  // Attention ops
  ops.def(
    "paged_attention_v1",
    &paged_attention_v1,
    "Compute the attention between an input query and the cached keys/values using PagedAttention.");
  ops.def(
    "paged_attention_v2",
    &paged_attention_v2,
    "PagedAttention V2.");

  // Activation ops
  ops.def(
    "silu_and_mul",
    &silu_and_mul,
    "Activation function used in SwiGLU.");
  ops.def(
    "gelu_and_mul",
    &gelu_and_mul,
    "Activation function used in GeGLU with `none` approximation.");
  ops.def(
    "gelu_tanh_and_mul",
    &gelu_tanh_and_mul,
    "Activation function used in GeGLU with `tanh` approximation.");
  ops.def(
    "gelu_new",
    &gelu_new,
    "GELU implementation used in GPT-2.");
  ops.def(
    "gelu_fast",
    &gelu_fast,
    "Approximate GELU implementation.");

  // Layernorm
  ops.def(
    "rms_norm",
    &rms_norm,
    "Apply Root Mean Square (RMS) Normalization to the input tensor.");

  ops.def(
    "fused_add_rms_norm",
    &fused_add_rms_norm,
    "In-place fused Add and RMS Normalization");

  // Rotary embedding
  ops.def(
    "rotary_embedding",
    &rotary_embedding,
    "Apply GPT-NeoX or GPT-J style rotary embedding to query and key");

  ops.def(
    "batched_rotary_embedding",
    &batched_rotary_embedding,
    "Apply GPT-NeoX or GPT-J style rotary embedding to query and key (supports multiple loras)");

// Quantization ops
#ifndef USE_ROCM
  ops.def("aqlm_gemm", &aqlm_gemm, "Quantized GEMM for AQLM");
  ops.def("aqlm_dequant", &aqlm_dequant, "Decompression method for AQLM");
  ops.def("awq_gemm", &awq_gemm, "Quantized GEMM for AWQ");
  ops.def("marlin_gemm", &marlin_gemm, "Marlin Optimized Quantized GEMM for GPTQ");
  ops.def("awq_dequantize", &awq_dequantize, "Dequantization for AWQ");
#endif
 
  ops.def("gptq_gemm", &gptq_gemm, "Quantized GEMM for GPTQ");
  ops.def("gptq_shuffle", &gptq_shuffle, "Post processing for GPTQ");
  ops.def("squeezellm_gemm", &squeezellm_gemm, "Quantized GEMM for SqueezeLLM");
  ops.def("scaled_fp8_quant", &scaled_fp8_quant, "Compute FP8 quantized tensor and scaling factor");
<<<<<<< HEAD
  ops.def("fp8_silu_and_mul_kernel", &fp8_silu_and_mul_kernel, "Compute FP8 silu_and_mul and scaling factor");
=======
>>>>>>> 468d761b
  ops.def(
    "moe_align_block_size",
    &moe_align_block_size,
    "Aligning the number of tokens to be processed by each expert such that it is divisible by the block size.");

  // Cache ops
  pybind11::module cache_ops = m.def_submodule("cache_ops", "vLLM cache ops");
  cache_ops.def(
    "swap_blocks",
    &swap_blocks,
    "Swap in (out) the cache blocks from src to dst");
  cache_ops.def(
    "copy_blocks",
    &copy_blocks,
    "Copy the cache blocks from src to dst");
  cache_ops.def(
    "reshape_and_cache",
    &reshape_and_cache,
    "Reshape the key and value tensors and cache them");
  cache_ops.def(
    "convert_fp8",
    &convert_fp8,
    "Convert the key and value cache to fp8 data type");

  // Cuda utils
  pybind11::module cuda_utils = m.def_submodule("cuda_utils", "vLLM cuda utils");
  cuda_utils.def(
    "get_device_attribute",
    &get_device_attribute,
    "Gets the specified device attribute.");

  cuda_utils.def(
    "get_max_shared_memory_per_block_device_attribute",
    &get_max_shared_memory_per_block_device_attribute,
    "Gets the maximum shared memory per block device attribute.");

#ifndef USE_ROCM
  // Custom all-reduce kernels
  pybind11::module custom_ar = m.def_submodule("custom_ar", "custom allreduce");
  custom_ar.def("init_custom_ar", &init_custom_ar, "init_custom_ar");
  custom_ar.def("should_custom_ar", &should_custom_ar, "should_custom_ar");
  custom_ar.def("all_reduce_reg", &all_reduce_reg, "all_reduce_reg");
  custom_ar.def("all_reduce_unreg", &all_reduce_unreg, "all_reduce_unreg");
  custom_ar.def("dispose", &dispose, "dispose");
  custom_ar.def("meta_size", &meta_size, "meta_size");
  custom_ar.def("register_buffer", &register_buffer, "register_buffer");
  custom_ar.def("get_graph_buffer_ipc_meta", &get_graph_buffer_ipc_meta,
                "get_graph_buffer_ipc_meta");
  custom_ar.def("register_graph_buffers", &register_graph_buffers,
                "register_graph_buffers");
#endif

}<|MERGE_RESOLUTION|>--- conflicted
+++ resolved
@@ -74,10 +74,7 @@
   ops.def("gptq_shuffle", &gptq_shuffle, "Post processing for GPTQ");
   ops.def("squeezellm_gemm", &squeezellm_gemm, "Quantized GEMM for SqueezeLLM");
   ops.def("scaled_fp8_quant", &scaled_fp8_quant, "Compute FP8 quantized tensor and scaling factor");
-<<<<<<< HEAD
   ops.def("fp8_silu_and_mul_kernel", &fp8_silu_and_mul_kernel, "Compute FP8 silu_and_mul and scaling factor");
-=======
->>>>>>> 468d761b
   ops.def(
     "moe_align_block_size",
     &moe_align_block_size,
