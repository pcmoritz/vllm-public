--- conflicted
+++ resolved
@@ -104,18 +104,6 @@
                         device="cuda",
                         dtype=self.params_dtype))
 
-<<<<<<< HEAD
-        # Scaling factors for fp8 weights. If fp8 is not used, these parameters
-        # are 1.0 so no rescaling will happen.
-        self.ws_scale = nn.Parameter(torch.ones(self.num_total_experts,
-                                                device="cuda",
-                                                dtype=torch.float32),
-                                     requires_grad=False)
-        self.w2s_scale = nn.Parameter(torch.ones(self.num_total_experts,
-                                                 device="cuda",
-                                                 dtype=torch.float32),
-                                      requires_grad=False)
-=======
         # Scaling factors for FP8 weights
         self.ws_scale = nn.Parameter(
             torch.ones(
@@ -125,7 +113,6 @@
             torch.ones(
                 self.num_total_experts, device="cuda", dtype=torch.float32),
             requires_grad=False) if self.use_fp8 else None
->>>>>>> 468d761b
 
         set_weight_attrs(self.ws, {
             "weight_loader": self.weight_loader,
@@ -217,16 +204,10 @@
         self.sliding_window = sliding_window
 
         if isinstance(linear_method, Fp8LinearMethod):
-<<<<<<< HEAD
-            # FIXME(pcmoritz): If we are using FP8, we currently do
-            # not want to quantize the attention layers until we improve
-            # the performance and make sure the accuracy is good.
-=======
             print_warning_once(
                 "For Mixtral FP8 quantization, we currently do not quantize "
                 "the attention layers until their FP8 performance is improved."
             )
->>>>>>> 468d761b
             linear_method = None
 
         self.qkv_proj = QKVParallelLinear(
